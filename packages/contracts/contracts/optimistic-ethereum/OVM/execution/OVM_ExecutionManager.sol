// SPDX-License-Identifier: UNLICENSED
pragma solidity ^0.7.0;
pragma experimental ABIEncoderV2;

/* Library Imports */
import { Lib_OVMCodec } from "../../libraries/codec/Lib_OVMCodec.sol";
import { Lib_AddressResolver } from "../../libraries/resolver/Lib_AddressResolver.sol";
import { Lib_EthUtils } from "../../libraries/utils/Lib_EthUtils.sol";

/* Interface Imports */
import { iOVM_ExecutionManager } from "../../iOVM/execution/iOVM_ExecutionManager.sol";
import { iOVM_StateManager } from "../../iOVM/execution/iOVM_StateManager.sol";
import { iOVM_SafetyChecker } from "../../iOVM/execution/iOVM_SafetyChecker.sol";

/* Contract Imports */
import { OVM_ECDSAContractAccount } from "../accounts/OVM_ECDSAContractAccount.sol";

/* Logging */
import { console } from "@nomiclabs/buidler/console.sol";

/**
 * @title OVM_ExecutionManager
 */
contract OVM_ExecutionManager is iOVM_ExecutionManager, Lib_AddressResolver {

    /********************************
     * External Contract References *
     ********************************/

    iOVM_SafetyChecker public ovmSafetyChecker;
    iOVM_StateManager public ovmStateManager;


    /*******************************
     * Execution Context Variables *
     *******************************/

    GasMeterConfig internal gasMeterConfig;
    GlobalContext internal globalContext;
    TransactionContext internal transactionContext;
    MessageContext internal messageContext;
    TransactionRecord internal transactionRecord;
    MessageRecord internal messageRecord;


    /**************************
     * Gas Metering Constants *
     **************************/

    address constant GAS_METADATA_ADDRESS = 0x06a506A506a506A506a506a506A506A506A506A5;
    uint256 constant NUISANCE_GAS_SLOAD = 20000;
    uint256 constant NUISANCE_GAS_SSTORE = 20000;
    uint256 constant MIN_NUISANCE_GAS_PER_CONTRACT = 30000;
    uint256 constant NUISANCE_GAS_PER_CONTRACT_BYTE = 100;
    uint256 constant MIN_GAS_FOR_INVALID_STATE_ACCESS = 30000;


    /***************
     * Constructor *
     ***************/

    /**
     * @param _libAddressManager Address of the Address Manager.
     */
    constructor(
        address _libAddressManager
    )
        Lib_AddressResolver(_libAddressManager)
    {
        ovmSafetyChecker = iOVM_SafetyChecker(resolve("OVM_SafetyChecker"));
    }

    
    /**********************
     * Function Modifiers *
     **********************/

    /**
     * Applies a net gas cost refund to a transaction to account for the difference in execution
     * between L1 and L2.
     * @param _cost Gas cost for the function after the refund.
     */
    modifier netGasCost(
        uint256 _cost
    ) {
        uint256 gasProvided = gasleft();
        _;
        uint256 gasUsed = gasProvided - gasleft();

        // We want to refund everything *except* the specified cost.
        if (_cost < gasUsed) {
            transactionRecord.ovmGasRefund += gasUsed - _cost;
        }
    }

    /**
     * Makes sure we're not inside a static context.
     */
    modifier notStatic() {
        if (messageContext.isStatic == true) {
            _revertWithFlag(RevertFlag.STATIC_VIOLATION);
        }
        _;
    }


    /************************************
     * Transaction Execution Entrypoint *
     ************************************/

    /**
     * Starts the execution of a transaction via the OVM_ExecutionManager.
     * @param _transaction Transaction data to be executed.
     * @param _ovmStateManager iOVM_StateManager implementation providing account state.
     */
    function run(
        Lib_OVMCodec.Transaction memory _transaction,
        address _ovmStateManager
    )
        override
        public
    {
        // Store our OVM_StateManager instance (significantly easier than attempting to pass the address
        // around in calldata).
        ovmStateManager = iOVM_StateManager(_ovmStateManager);

        // Check whether we need to start a new epoch, do so if necessary.
        _checkNeedsNewEpoch(_transaction.timestamp);

        // Make sure the transaction's gas limit is valid. We don't revert here because we reserve
        // reverts for INVALID_STATE_ACCESS.
        if (_isValidGasLimit(_transaction.gasLimit, _transaction.l1QueueOrigin) == false) {
            return;
        }

        // Initialize the execution context.
        _initContext(_transaction);

        // Run the transaction, make sure to meter the gas usage.
        uint256 gasProvided = gasleft();
        ovmCALL(
            _transaction.gasLimit - gasMeterConfig.minTransactionGasLimit,
            _transaction.entrypoint,
            _transaction.data
        );
        uint256 gasUsed = gasProvided - gasleft();

        // Update the cumulative gas based on the amount of gas used.
        _updateCumulativeGas(gasUsed, _transaction.l1QueueOrigin);

        // Wipe the execution context.
        _resetContext();
    }


    /******************************
     * Opcodes: Execution Context *
     ******************************/

    /**
     * @notice Overrides CALLER.
     * @return _CALLER Address of the CALLER within the current message context.
     */
    function ovmCALLER()
        override
        public
        view
        returns (
            address _CALLER
        )
    {
        return messageContext.ovmCALLER;
    }

    /**
     * @notice Overrides ADDRESS.
     * @return _ADDRESS Active ADDRESS within the current message context.
     */
    function ovmADDRESS()
        override
        public
        view
        returns (
            address _ADDRESS
        )
    {
        return messageContext.ovmADDRESS;
    }

    /**
     * @notice Overrides TIMESTAMP.
     * @return _TIMESTAMP Value of the TIMESTAMP within the transaction context.
     */
    function ovmTIMESTAMP()
        override
        public
        view
        returns (
            uint256 _TIMESTAMP
        )
    {
        return transactionContext.ovmTIMESTAMP;
    }

    /**
     * @notice Overrides NUMBER.
     * @return _NUMBER Value of the NUMBER within the transaction context.
     */
    function ovmNUMBER()
        override
        public
        view
        returns (
            uint256 _NUMBER
        )
    {
        return transactionContext.ovmNUMBER;
    }

    /**
     * @notice Overrides GASLIMIT.
     * @return _GASLIMIT Value of the block's GASLIMIT within the transaction context.
     */
    function ovmGASLIMIT()
        override
        public
        view
        returns (
            uint256 _GASLIMIT
        )
    {
        return transactionContext.ovmGASLIMIT;
    }

    /**
     * @notice Overrides CHAINID.
     * @return _CHAINID Value of the chain's CHAINID within the global context.
     */
    function ovmCHAINID()
        override
        public
        view
        returns (
            uint256 _CHAINID
        )
    {
        return globalContext.ovmCHAINID;
    }

    /*********************************
     * Opcodes: L2 Execution Context *
     *********************************/

    /**
     * @notice Specifies from which L1 rollup queue this transaction originated from.
     * @return _queueOrigin Address of the CALLER within the current message context.
     */
    function ovmL1QUEUEORIGIN()
        override
        public
        view
        returns (
            Lib_OVMCodec.QueueOrigin _queueOrigin
        )
    {
        return transactionContext.ovmL1QUEUEORIGIN;
    }

    /**
     * @notice Specifies what L1 EOA, if any, sent this transaction.
     * @return _l1TxOrigin Address of the EOA which send the tx into L2 from L1.
     */
    function ovmL1TXORIGIN()
        override
        public
        view
        returns (
            address _l1TxOrigin
        )
    {
        return transactionContext.ovmL1TXORIGIN;
    }

    /********************
     * Opcodes: Halting *
     ********************/

    /**
     * @notice Overrides REVERT.
     * @param _data Bytes data to pass along with the REVERT.
     */
    function ovmREVERT(
        bytes memory _data
    )
        override
        public
    {
        _revertWithFlag(RevertFlag.INTENTIONAL_REVERT, _data);
    }


    /******************************
     * Opcodes: Contract Creation *
     ******************************/

    /**
     * @notice Overrides CREATE.
     * @param _bytecode Code to be used to CREATE a new contract.
     * @return _contract Address of the created contract.
     */
    function ovmCREATE(
        bytes memory _bytecode
    )
        override
        public
        notStatic
        netGasCost(40000 + _bytecode.length * 100)
        returns (
            address _contract
        )
    {
        // Creator is always the current ADDRESS.
        address creator = ovmADDRESS();

        // Generate the correct CREATE address.
        address contractAddress = Lib_EthUtils.getAddressForCREATE(
            creator,
            _getAccountNonce(creator)
        );

        return _createContract(
            contractAddress,
            _bytecode
        );
    }

    /**
     * @notice Overrides CREATE2.
     * @param _bytecode Code to be used to CREATE2 a new contract.
     * @param _salt Value used to determine the contract's address.
     * @return _contract Address of the created contract.
     */
    function ovmCREATE2(
        bytes memory _bytecode,
        bytes32 _salt
    )
        override
        public
        notStatic
        netGasCost(40000 + _bytecode.length * 100)
        returns (
            address _contract
        )
    {
        // Creator is always the current ADDRESS.
        address creator = ovmADDRESS();

        // Generate the correct CREATE2 address.
        address contractAddress = Lib_EthUtils.getAddressForCREATE2(
            creator,
            _bytecode,
            _salt
        );

        return _createContract(
            contractAddress,
            _bytecode
        );
    }


    /*******************************
     * Account Abstraction Opcodes *
     ******************************/

    /**
     * Retrieves the nonce of the current ovmADDRESS.
     * @return _nonce Nonce of the current contract.
     */
    function ovmGETNONCE()
        override
        public
        returns (
            uint256 _nonce
        )
    {
        return _getAccountNonce(ovmADDRESS());
    }

    /**
     * Sets the nonce of the current ovmADDRESS.
     * @param _nonce New nonce for the current contract.
     */
    function ovmSETNONCE(
        uint256 _nonce
    )
        override
        public
    {
        if (_nonce <= ovmGETNONCE()) {
            return;
        }

        _setAccountNonce(ovmADDRESS(), _nonce);
    }

    /**
     * Creates a new EOA contract account, for account abstraction.
     * @dev Essentially functions like ovmCREATE or ovmCREATE2, but we can bypass a lot of checks
     *      because the contract we're creating is trusted (no need to do safety checking or to
     *      handle unexpected reverts). Doesn't need to return an address because the address is
     *      assumed to be the user's actual address.
     * @param _messageHash Hash of a message signed by some user, for verification.
     * @param _v Signature `v` parameter.
     * @param _r Signature `r` parameter.
     * @param _s Signature `s` parameter.
     */
    function ovmCREATEEOA(
        bytes32 _messageHash,
        uint8 _v,
        bytes32 _r,
        bytes32 _s
    )
        override
        public
        notStatic
    {
        // Recover the EOA address from the message hash and signature parameters. Since we do the
        // hashing in advance, we don't have handle different message hashing schemes. Even if this
        // function were to return the wrong address (rather than explicitly returning the zero
        // address), the rest of the transaction would simply fail (since there's no EOA account to
        // actually execute the transaction).
        address eoa = ecrecover(
            _messageHash,
            (_v - uint8(ovmCHAINID()) * 2) - 8,
            _r,
            _s
        );

        // Invalid signature is a case we proactively handle with a revert. We could alternatively
        // have this function return a `success` boolean, but this is just easier.
        if (eoa == address(0)) {
            ovmREVERT(bytes("Signature provided for EOA contract creation is invalid."));
        }

        // If the user already has an EOA account, then there's no need to perform this operation.
        if (_hasEmptyAccount(eoa) == false) {
            return;
        }

        // We always need to initialize the contract with the default account values.
        _initPendingAccount(eoa);

        // Now actually create the account and get its bytecode. We're not worried about reverts
        // (other than out of gas, which we can't capture anyway) because this contract is trusted.
        OVM_ECDSAContractAccount eoaContractAccount = new OVM_ECDSAContractAccount();
        bytes memory deployedCode = Lib_EthUtils.getCode(address(eoaContractAccount));

        // Commit the account with its final values.
        _commitPendingAccount(
            eoa,
            address(eoaContractAccount),
            keccak256(deployedCode)
        );
    }


    /*********************************
     * Opcodes: Contract Interaction *
     *********************************/

    /**
     * @notice Overrides CALL.
     * @param _gasLimit Amount of gas to be passed into this call.
     * @param _address Address of the contract to call.
     * @param _calldata Data to send along with the call.
     * @return _success Whether or not the call returned (rather than reverted).
     * @return _returndata Data returned by the call.
     */
    function ovmCALL(
        uint256 _gasLimit,
        address _address,
        bytes memory _calldata
    )
        override
        public
        netGasCost(100000)
        returns (
            bool _success,
            bytes memory _returndata
        )
    {
        // CALL updates the CALLER and ADDRESS.
        MessageContext memory nextMessageContext = messageContext;
        nextMessageContext.ovmCALLER = nextMessageContext.ovmADDRESS;
        nextMessageContext.ovmADDRESS = _address;
        nextMessageContext.isCreation = false;
        bool isStaticEntrypoint = false;

        return _callContract(
            nextMessageContext,
            _gasLimit,
            _address,
            _calldata,
            isStaticEntrypoint
        );
    }

    /**
     * @notice Overrides STATICCALL.
     * @param _gasLimit Amount of gas to be passed into this call.
     * @param _address Address of the contract to call.
     * @param _calldata Data to send along with the call.
     * @return _success Whether or not the call returned (rather than reverted).
     * @return _returndata Data returned by the call.
     */
    function ovmSTATICCALL(
        uint256 _gasLimit,
        address _address,
        bytes memory _calldata
    )
        override
        public
        netGasCost(80000)
        returns (
            bool _success,
            bytes memory _returndata
        )
    {
        // STATICCALL updates the CALLER, updates the ADDRESS, and runs in a static context.
        MessageContext memory nextMessageContext = messageContext;
        nextMessageContext.ovmCALLER = nextMessageContext.ovmADDRESS;
        nextMessageContext.ovmADDRESS = _address;
        nextMessageContext.isStatic = true;
        nextMessageContext.isCreation = false;
        bool isStaticEntrypoint = true;

        return _callContract(
            nextMessageContext,
            _gasLimit,
            _address,
            _calldata,
            isStaticEntrypoint
        );
    }

    /**
     * @notice Overrides DELEGATECALL.
     * @param _gasLimit Amount of gas to be passed into this call.
     * @param _address Address of the contract to call.
     * @param _calldata Data to send along with the call.
     * @return _success Whether or not the call returned (rather than reverted).
     * @return _returndata Data returned by the call.
     */
    function ovmDELEGATECALL(
        uint256 _gasLimit,
        address _address,
        bytes memory _calldata
    )
        override
        public
        netGasCost(40000)
        returns (
            bool _success,
            bytes memory _returndata
        )
    {
        // DELEGATECALL does not change anything about the message context.
        MessageContext memory nextMessageContext = messageContext;
        nextMessageContext.isCreation = false;
        bool isStaticEntrypoint = false;

        return _callContract(
            nextMessageContext,
            _gasLimit,
            _address,
            _calldata,
            isStaticEntrypoint
        );
    }


    /************************************
     * Opcodes: Contract Storage Access *
     ************************************/

    /**
     * @notice Overrides SLOAD.
     * @param _key 32 byte key of the storage slot to load.
     * @return _value 32 byte value of the requested storage slot.
     */
    function ovmSLOAD(
        bytes32 _key
    )
        override
        public
        netGasCost(40000)
        returns (
            bytes32 _value
        )
    {
        // We always SLOAD from the storage of ADDRESS.
        address contractAddress = ovmADDRESS();

        return _getContractStorage(
            contractAddress,
            _key
        );
    }

    /**
     * @notice Overrides SSTORE.
     * @param _key 32 byte key of the storage slot to set.
     * @param _value 32 byte value for the storage slot.
     */
    function ovmSSTORE(
        bytes32 _key,
        bytes32 _value
    )
        override
        public
        notStatic
        netGasCost(60000)
    {
        // We always SSTORE to the storage of ADDRESS.
        address contractAddress = ovmADDRESS();

        _putContractStorage(
            contractAddress,
            _key,
            _value
        );
    }


    /*********************************
     * Opcodes: Contract Code Access *
     *********************************/

    /**
     * @notice Overrides EXTCODECOPY.
     * @param _contract Address of the contract to copy code from.
     * @param _offset Offset in bytes from the start of contract code to copy beyond.
     * @param _length Total number of bytes to copy from the contract's code.
     * @return _code Bytes of code copied from the requested contract.
     */
    function ovmEXTCODECOPY(
        address _contract,
        uint256 _offset,
        uint256 _length
    )
        override
        public
        returns (
            bytes memory _code
        )
    {
        // `ovmEXTCODECOPY` is the only overridden opcode capable of producing exactly one byte of
        // return data. By blocking reads of one byte, we're able to use the condition that an
        // OVM_ExecutionManager function return value having a length of exactly one byte indicates
        // an error without an explicit revert. If users were able to read a single byte, they
        // could forcibly trigger behavior that should only be available to this contract.
        uint256 length = _length == 1 ? 2 : _length;

        return Lib_EthUtils.getCode(
            _getAccountEthAddress(_contract),
            _offset,
            length
        );
    }

    /**
     * @notice Overrides EXTCODESIZE.
     * @param _contract Address of the contract to query the size of.
     * @return _EXTCODESIZE Size of the requested contract in bytes.
     */
    function ovmEXTCODESIZE(
        address _contract
    )
        override
        public
        returns (
            uint256 _EXTCODESIZE
        )
    {
        return Lib_EthUtils.getCodeSize(
            _getAccountEthAddress(_contract)
        );
    }

    /**
     * @notice Overrides EXTCODEHASH.
     * @param _contract Address of the contract to query the hash of.
     * @return _EXTCODEHASH Size of the requested contract in bytes.
     */
    function ovmEXTCODEHASH(
        address _contract
    )
        override
        public
        returns (
            bytes32 _EXTCODEHASH
        )
    {
        return Lib_EthUtils.getCodeHash(
            _getAccountEthAddress(_contract)
        );
    }


    /**************************************
     * Public Functions: Execution Safety *
     **************************************/

    /**
     * Performs the logic to create a contract and revert under various potential conditions.
     * @dev This function is implemented as `public` because we need to be able to revert a
     *      contract creation without losing information about exactly *why* the contract reverted.
     *      In particular, we want to be sure that contracts cannot trigger an INVALID_STATE_ACCESS
     *      flag and then revert to reset the flag. We're able to do this by making an external
     *      call from `ovmCREATE` and `ovmCREATE2` to `safeCREATE`, which can capture and relay
     *      information before reverting.
     * @param _address Address of the contract to associate with the one being created.
     * @param _bytecode Code to be used to create the new contract.
     */
    function safeCREATE(
        address _address,
        bytes memory _bytecode
    )
        override
        public
<<<<<<< HEAD
    {
=======
    {   
>>>>>>> 0a2e1cb2
        // Since this function is public, anyone can attempt to directly call it. We need to make
        // sure that the OVM_ExecutionManager itself is the only party that can actually try to
        // call this function.
        if (msg.sender != address(this)) {
            return;
        }

        // We need to be sure that the user isn't trying to use a contract creation to overwrite
        // some existing contract. On L1, users will prove that no contract exists at the address
        // and the OVM_FraudVerifier will populate the code hash of this address with a special
        // value that represents "known to be an empty account."
        if (_hasEmptyAccount(_address) == false) {
            _revertWithFlag(RevertFlag.CREATE_COLLISION);
        }

        // Check the creation bytecode against the OVM_SafetyChecker.
        if (ovmSafetyChecker.isBytecodeSafe(_bytecode) == false) {
            _revertWithFlag(RevertFlag.UNSAFE_BYTECODE);
        }

        // We always need to initialize the contract with the default account values.
        _initPendingAccount(_address);

        // We're going into a contract creation, so we need to set this flag to get the correct
        // revert behavior.
        messageContext.isCreation = true;

        // Actually deploy the contract and retrieve its address. This step is hiding a lot of
        // complexity because we need to ensure that contract creation *never* reverts by itself.
        // We cover this partially by storing a revert flag and returning (instead of reverting)
        // when we know that we're inside a contract's creation code.
        address ethAddress = Lib_EthUtils.createContract(_bytecode);

        // Now reset this flag so we go back to normal revert behavior.
        messageContext.isCreation = false;

        // Contract creation returns the zero address when it fails, which should only be possible
        // if the user intentionally runs out of gas. However, we might still have a bit of gas
        // left over since contract calls can only be passed 63/64ths of total gas,  so we need to
        // explicitly handle this case here.
        if (ethAddress == address(0)) {
            _revertWithFlag(RevertFlag.CREATE_EXCEPTION);
        }

        // Here we pull out the revert flag that would've been set during creation code. Now that
        // we're out of creation code again, we can just revert normally while passing the flag
        // through the revert data.
        if (messageRecord.revertFlag != RevertFlag.DID_NOT_REVERT) {
            _revertWithFlag(messageRecord.revertFlag);
        }

        // Again simply checking that the deployed code is safe too. Contracts can generate
        // arbitrary deployment code, so there's no easy way to analyze this beforehand.
        bytes memory deployedCode = Lib_EthUtils.getCode(ethAddress);
        if (ovmSafetyChecker.isBytecodeSafe(deployedCode) == false) {
            _revertWithFlag(RevertFlag.UNSAFE_BYTECODE);
        }

        // Contract creation didn't need to be reverted and the bytecode is safe. We finish up by
        // associating the desired address with the newly created contract's code hash and address.
        _commitPendingAccount(
            _address,
            ethAddress,
            keccak256(deployedCode)
        );
    }


    /********************************************
     * Internal Functions: Contract Interaction *
     ********************************************/

    /**
     * Creates a new contract and associates it with some contract address.
     * @param _contractAddress Address to associate the created contract with.
     * @param _bytecode Bytecode to be used to create the contract.
     * @return _created Final OVM contract address.
     */
    function _createContract(
        address _contractAddress,
        bytes memory _bytecode
    )
        internal
        returns (
            address _created
        )
    {
        // We always update the nonce of the creating account, even if the creation fails.
        _setAccountNonce(ovmADDRESS(), 1);

        // We're stepping into a CREATE or CREATE2, so we need to update ADDRESS to point
        // to the contract's associated address and CALLER to point to the previous ADDRESS.
        MessageContext memory nextMessageContext = messageContext;
        nextMessageContext.ovmCALLER = messageContext.ovmADDRESS;
        nextMessageContext.ovmADDRESS = _contractAddress;

        // Run `safeCREATE` in a new EVM message so that our changes can be reflected even if
        // `safeCREATE` reverts.
        (bool _success, ) = _handleExternalInteraction(
            nextMessageContext,
            gasleft(),
            address(this),
            abi.encodeWithSignature(
                "safeCREATE(address,bytes)",
                _contractAddress,
                _bytecode
            ),
            false
        );

        // Need to make sure that this flag is reset so that it isn't propagated to creations in
        // some parent EVM message.
        messageRecord.revertFlag = RevertFlag.DID_NOT_REVERT;

        // Yellow paper requires that address returned is zero if the contract deployment fails.
        return _success ? _contractAddress : address(0);
    }

    /**
     * Calls the deployed contract associated with a given address.
     * @param _nextMessageContext Message context to be used for the call.
     * @param _gasLimit Amount of gas to be passed into this call.
     * @param _contract Address used to resolve the deployed contract.
     * @param _calldata Data to send along with the call.
     * @param _isStaticEntrypoint Whether or not this is coming from ovmSTATICCALL.
     * @return _success Whether or not the call returned (rather than reverted).
     * @return _returndata Data returned by the call.
     */
    function _callContract(
        MessageContext memory _nextMessageContext,
        uint256 _gasLimit,
        address _contract,
        bytes memory _calldata,
        bool _isStaticEntrypoint
    )
        internal
        returns (
            bool _success,
            bytes memory _returndata
        )
    {
        return _handleExternalInteraction(
            _nextMessageContext,
            _gasLimit,
            _getAccountEthAddress(_contract),
            _calldata,
            _isStaticEntrypoint
        );
    }

    /**
     * Handles the logic of making an external call and parsing revert information.
     * @param _nextMessageContext Message context to be used for the call.
     * @param _gasLimit Amount of gas to be passed into this call.
     * @param _target Address of the contract to call.
     * @param _data Data to send along with the call.
     * @param _isStaticEntrypoint Whether or not this is coming from ovmSTATICCALL.
     * @return _success Whether or not the call returned (rather than reverted).
     * @return _returndata Data returned by the call.
     */
    function _handleExternalInteraction(
        MessageContext memory _nextMessageContext,
        uint256 _gasLimit,
        address _target,
        bytes memory _data,
        bool _isStaticEntrypoint
    )
        internal
        returns (
            bool _success,
            bytes memory _returndata
        )
    {
        // We need to switch over to our next message context for the duration of this call.
        MessageContext memory prevMessageContext = messageContext;
        _switchMessageContext(prevMessageContext, _nextMessageContext);

        // Nuisance gas is a system used to bound the ability for an attacker to make fraud proofs
        // expensive by touching a lot of different accounts or storage slots. Since most contracts
        // only use a few storage slots during any given transaction, this shouldn't be a limiting
        // factor.
        uint256 prevNuisanceGasLeft = messageRecord.nuisanceGasLeft;
        uint256 nuisanceGasLimit = _getNuisanceGasLimit(_gasLimit);
        messageRecord.nuisanceGasLeft = nuisanceGasLimit;

        // Make the call and make sure to pass in the gas limit. Another instance of hidden
        // complexity. `_target` is guaranteed to be a safe contract, meaning its return/revert
        // behavior can be controlled. In particular, we enforce that flags are passed through
        // revert data as to retrieve execution metadata that would normally be reverted out of
        // existence.
        (bool success, bytes memory returndata) = _target.call{gas: _gasLimit}(_data);

        // Switch back to the original message context now that we're out of the call.
        _switchMessageContext(_nextMessageContext, prevMessageContext);

        // Assuming there were no reverts, the message record should be accurate here. We'll update
        // this value in the case of a revert.
        uint256 nuisanceGasLeft = messageRecord.nuisanceGasLeft;

        // Reverts at this point are completely OK, but we need to make a few updates based on the
        // information passed through the revert.
        if (success == false) {
            (
                RevertFlag flag,
                uint256 nuisanceGasLeftPostRevert,
                uint256 ovmGasRefund,
                bytes memory returndataFromFlag
            ) = _decodeRevertData(returndata);

            // INVALID_STATE_ACCESS is the only flag that triggers an immediate abort of the
            // parent EVM message. This behavior is necessary because INVALID_STATE_ACCESS must
            // halt any further transaction execution that could impact the execution result.
            if (flag == RevertFlag.INVALID_STATE_ACCESS) {
                _revertWithFlag(flag);
            }

            // STATIC_VIOLATION should be passed all the way back up to the previous ovmSTATICCALL
            // in the call stack.
            if (
                flag == RevertFlag.STATIC_VIOLATION
                && _isStaticEntrypoint == false
            ) {
                _revertWithFlag(flag);
            }

            // INTENTIONAL_REVERT and UNSAFE_BYTECODE aren't dependent on the input state, so we
            // can just handle them like standard reverts. Our only change here is to record the
            // gas refund reported by the call (enforced by safety checking).
            if (
                flag == RevertFlag.INTENTIONAL_REVERT
                || flag == RevertFlag.UNSAFE_BYTECODE
            ) {
                transactionRecord.ovmGasRefund = ovmGasRefund;
            }

            // INTENTIONAL_REVERT needs to pass up the user-provided return data encoded into the
            // flag, *not* the full encoded flag. All other revert types return no data.
            if (flag == RevertFlag.INTENTIONAL_REVERT) {
                returndata = returndataFromFlag;
            } else {
                returndata = hex'';
            }

            // Reverts mean we need to use up whatever "nuisance gas" was used by the call.
            // EXCEEDS_NUISANCE_GAS explicitly reduces the remaining nuisance gas for this message
            // to zero. OUT_OF_GAS is a "pseudo" flag given that messages return no data when they
            // run out of gas, so we have to treat this like EXCEEDS_NUISANCE_GAS. All other flags
            // will simply pass up the remaining nuisance gas.
            nuisanceGasLeft = nuisanceGasLeftPostRevert;
        }

        // We need to reset the nuisance gas back to its original value minus the amount used here.
        messageRecord.nuisanceGasLeft = prevNuisanceGasLeft - (nuisanceGasLimit - nuisanceGasLeft);

        return (
            success,
            returndata
        );
    }

    
    /******************************************
     * Internal Functions: State Manipulation *
     ******************************************/

    /**
     * Checks whether an account exists within the OVM_StateManager.
     * @param _address Address of the account to check.
     * @return _exists Whether or not the account exists.
     */
    function _hasAccount(
        address _address
    )
        internal
        returns (
            bool _exists
        )
    {
        _checkAccountLoad(_address);
        return ovmStateManager.hasAccount(_address);
    }

    /**
     * Checks whether a known empty account exists within the OVM_StateManager.
     * @param _address Address of the account to check.
     * @return _exists Whether or not the account empty exists.
     */
    function _hasEmptyAccount(
        address _address
    )
        internal
        returns (
            bool _exists
        )
    {
        _checkAccountLoad(_address);
        return ovmStateManager.hasEmptyAccount(_address);
    }

    /**
     * Sets the nonce of an account.
     * @param _address Address of the account to modify.
     * @param _nonce New account nonce.
     */
    function _setAccountNonce(
        address _address,
        uint256 _nonce
    )
        internal
    {
        _checkAccountChange(_address);
        ovmStateManager.setAccountNonce(_address, _nonce);
    }

    /**
     * Gets the nonce of an account.
     * @param _address Address of the account to access.
     * @return _nonce Nonce of the account.
     */
    function _getAccountNonce(
        address _address
    )
        internal
        returns (
            uint256 _nonce
        )
    {
        _checkAccountLoad(_address);
        return ovmStateManager.getAccountNonce(_address);
    }

    /**
     * Retrieves the Ethereum address of an account.
     * @param _address Address of the account to access.
     * @return _ethAddress Corresponding Ethereum address.
     */
    function _getAccountEthAddress(
        address _address
    )
        internal
        returns (
            address _ethAddress
        )
    {
        _checkAccountLoad(_address);
        return ovmStateManager.getAccountEthAddress(_address);
    }

    /**
     * Creates the default account object for the given address.
     * @param _address Address of the account create.
     */
    function _initPendingAccount(
        address _address
    )
        internal
    {
        // Although it seems like `_checkAccountChange` would be more appropriate here, we don't
        // actually consider an account "changed" until it's inserted into the state (in this case
        // by `_commitPendingAccount`).
        _checkAccountLoad(_address);
        ovmStateManager.initPendingAccount(_address);
    }

    /**
     * Stores additional relevant data for a new account, thereby "committing" it to the state.
     * This function is only called during `ovmCREATE` and `ovmCREATE2` after a successful contract
     * creation.
     * @param _address Address of the account to commit.
     * @param _ethAddress Address of the associated deployed contract.
     * @param _codeHash Hash of the code stored at the address.
     */
    function _commitPendingAccount(
        address _address,
        address _ethAddress,
        bytes32 _codeHash
    )
        internal
    {
        _checkAccountChange(_address);
        ovmStateManager.commitPendingAccount(
            _address,
            _ethAddress,
            _codeHash
        );
    }

    /**
     * Retrieves the value of a storage slot.
     * @param _contract Address of the contract to query.
     * @param _key 32 byte key of the storage slot.
     * @return _value 32 byte storage slot value.
     */
    function _getContractStorage(
        address _contract,
        bytes32 _key
    )
        internal
        returns (
            bytes32 _value
        )
    {
        _checkContractStorageLoad(_contract, _key);
        return ovmStateManager.getContractStorage(_contract, _key);
    }
  
    /**
     * Sets the value of a storage slot.
     * @param _contract Address of the contract to modify.
     * @param _key 32 byte key of the storage slot.
     * @param _value 32 byte storage slot value.
     */
    function _putContractStorage(
        address _contract,
        bytes32 _key,
        bytes32 _value
    )
        internal
    {
        _checkContractStorageChange(_contract, _key);
        ovmStateManager.putContractStorage(_contract, _key, _value);
    }

    /**
     * Validation whenever a contract needs to be loaded. Checks that the account exists, charges
     * nuisance gas if the account hasn't been loaded before.
     * @param _address Address of the account to load.
     */
    function _checkAccountLoad(
        address _address
    )
        internal
    {
        // See `_checkContractStorageLoad` for more information.
        if (gasleft() < MIN_GAS_FOR_INVALID_STATE_ACCESS) {
            _revertWithFlag(RevertFlag.OUT_OF_GAS);
        }

        // See `_checkContractStorageLoad` for more information.
        if (ovmStateManager.hasAccount(_address) == false) {
            _revertWithFlag(RevertFlag.INVALID_STATE_ACCESS);
        }

        // Check whether the account has been loaded before and mark it as loaded if not. We need
        // this because "nuisance gas" only applies to the first time that an account is loaded.
        (
            bool _wasAccountAlreadyLoaded
        ) = ovmStateManager.testAndSetAccountLoaded(_address);

        // If we hadn't already loaded the account, then we'll need to charge "nuisance gas" based
        // on the size of the contract code.
        if (_wasAccountAlreadyLoaded == false) {
            _useNuisanceGas(
                (Lib_EthUtils.getCodeSize(_getAccountEthAddress(_address)) * NUISANCE_GAS_PER_CONTRACT_BYTE) + MIN_NUISANCE_GAS_PER_CONTRACT
            );
        }
    }

    /**
     * Validation whenever a contract needs to be changed. Checks that the account exists, charges
     * nuisance gas if the account hasn't been changed before.
     * @param _address Address of the account to change.
     */
    function _checkAccountChange(
        address _address
    )
        internal
    {
        // Check whether the account has been changed before and mark it as changed if not. We need
        // this because "nuisance gas" only applies to the first time that an account is changed.
        (
            bool _wasAccountAlreadyChanged
        ) = ovmStateManager.testAndSetAccountChanged(_address);

        // If we hadn't already changed the account, then we'll need to charge "nuisance gas" based
        // on the size of the contract code.
        if (_wasAccountAlreadyChanged == false) {
            ovmStateManager.incrementTotalUncommittedAccounts();
            _useNuisanceGas(
                (Lib_EthUtils.getCodeSize(_getAccountEthAddress(_address)) * NUISANCE_GAS_PER_CONTRACT_BYTE) + MIN_NUISANCE_GAS_PER_CONTRACT
            );
        }
    }

    /**
     * Validation whenever a slot needs to be loaded. Checks that the account exists, charges
     * nuisance gas if the slot hasn't been loaded before.
     * @param _contract Address of the account to load from.
     * @param _key 32 byte key to load.
     */
    function _checkContractStorageLoad(
        address _contract,
        bytes32 _key
    )
        internal
    {
        // Another case of hidden complexity. If we didn't enforce this requirement, then a
        // contract could pass in just enough gas to cause the INVALID_STATE_ACCESS check to fail
        // on L1 but not on L2. A contract could use this behavior to prevent the
        // OVM_ExecutionManager from detecting an invalid state access. Reverting with OUT_OF_GAS
        // allows us to also charge for the full message nuisance gas, because you deserve that for
        // trying to break the contract in this way.
        if (gasleft() < MIN_GAS_FOR_INVALID_STATE_ACCESS) {
            _revertWithFlag(RevertFlag.OUT_OF_GAS);
        }

        // We need to make sure that the transaction isn't trying to access storage that hasn't
        // been provided to the OVM_StateManager. We'll immediately abort if this is the case.
        // We know that we have enough gas to do this check because of the above test.
        if (ovmStateManager.hasContractStorage(_contract, _key) == false) {
            _revertWithFlag(RevertFlag.INVALID_STATE_ACCESS);
        }

        // Check whether the slot has been loaded before and mark it as loaded if not. We need
        // this because "nuisance gas" only applies to the first time that a slot is loaded.
        (
            bool _wasContractStorageAlreadyLoaded
        ) = ovmStateManager.testAndSetContractStorageLoaded(_contract, _key);

        // If we hadn't already loaded the account, then we'll need to charge some fixed amount of
        // "nuisance gas".
        if (_wasContractStorageAlreadyLoaded == false) {
            _useNuisanceGas(NUISANCE_GAS_SLOAD);
        }
    }

    /**
     * Validation whenever a slot needs to be changed. Checks that the account exists, charges
     * nuisance gas if the slot hasn't been changed before.
     * @param _contract Address of the account to change.
     * @param _key 32 byte key to change.
     */
    function _checkContractStorageChange(
        address _contract,
        bytes32 _key
    )
        internal
    {
        // See `_checkContractStorageLoad` for more information.
        if (gasleft() < MIN_GAS_FOR_INVALID_STATE_ACCESS) {
            _revertWithFlag(RevertFlag.OUT_OF_GAS);
        }

        // See `_checkContractStorageLoad` for more information.
        if (ovmStateManager.hasContractStorage(_contract, _key) == false) {
            _revertWithFlag(RevertFlag.INVALID_STATE_ACCESS);
        }

        // Check whether the slot has been changed before and mark it as changed if not. We need
        // this because "nuisance gas" only applies to the first time that a slot is changed.
        (
            bool _wasContractStorageAlreadyChanged
        ) = ovmStateManager.testAndSetContractStorageChanged(_contract, _key);

        // If we hadn't already changed the account, then we'll need to charge some fixed amount of
        // "nuisance gas".
        if (_wasContractStorageAlreadyChanged == false) {
            ovmStateManager.incrementTotalUncommittedContractStorage();
            _useNuisanceGas(NUISANCE_GAS_SSTORE);
        }
    }


    /************************************
     * Internal Functions: Revert Logic *
     ************************************/

    /**
     * Simple encoding for revert data.
     * @param _flag Flag to revert with.
     * @param _data Additional user-provided revert data.
     * @return _revertdata Encoded revert data.
     */
    function _encodeRevertData(
        RevertFlag _flag,
        bytes memory _data
    )
        internal
        returns (
            bytes memory _revertdata
        )
    {
        // Out of gas and create exceptions will fundamentally return no data, so simulating it shouldn't either.
        if (
            _flag == RevertFlag.OUT_OF_GAS
            || _flag == RevertFlag.CREATE_EXCEPTION
        ) {
            return bytes('');
        }

        // INVALID_STATE_ACCESS doesn't need to return any data other than the flag.
        if (_flag == RevertFlag.INVALID_STATE_ACCESS) {
            return abi.encode(
                _flag,
                0,
                0,
                bytes('')
            );
        }

        // Just ABI encode the rest of the parameters.
        return abi.encode(
            _flag,
            messageRecord.nuisanceGasLeft,
            transactionRecord.ovmGasRefund,
            _data
        );
    }

    /**
     * Simple decoding for revert data.
     * @param _revertdata Revert data to decode.
     * @return _flag Flag used to revert.
     * @return _nuisanceGasLeft Amount of nuisance gas unused by the message.
     * @return _ovmGasRefund Amount of gas refunded during the message.
     * @return _data Additional user-provided revert data.
     */
    function _decodeRevertData(
        bytes memory _revertdata
    )
        internal
        returns (
            RevertFlag _flag,
            uint256 _nuisanceGasLeft,
            uint256 _ovmGasRefund,
            bytes memory _data
        )
    {
        // A length of zero means the call ran out of gas, just return empty data.
        if (_revertdata.length == 0) {
            return (
                RevertFlag.OUT_OF_GAS,
                0,
                0,
                bytes('')
            );
        }

        // ABI decode the incoming data.
        return abi.decode(_revertdata, (RevertFlag, uint256, uint256, bytes));
    }

    /**
     * Causes a message to revert or abort.
     * @param _flag Flag to revert with.
     * @param _data Additional user-provided data.
     */
    function _revertWithFlag(
        RevertFlag _flag,
        bytes memory _data
    )
        internal
    {
        // We don't want to revert when we're inside a CREATE or CREATE2, because those opcodes
        // fail silently (we can't pass any data upwards). Instead, we set a flag and return a
        // *single* byte, something the OVM_ExecutionManager will not return in any other case.
        // We're thereby allowed to communicate failure without allowing contracts to trick us into
        // thinking there was a failure.
        if (messageContext.isCreation) {
            messageRecord.revertFlag = _flag;

            assembly {
                return(0, 1)
            }
        }

        // If we're not inside a CREATE or CREATE2, we can simply encode the necessary data and
        // revert normally.
        bytes memory revertdata = _encodeRevertData(
            _flag,
            _data
        );

        assembly {
            revert(add(revertdata, 0x20), mload(revertdata))
        } 
    }

    /**
     * Causes a message to revert or abort.
     * @param _flag Flag to revert with.
     */
    function _revertWithFlag(
        RevertFlag _flag
    )
        internal
    {
        _revertWithFlag(_flag, bytes(''));
    }


    /******************************************
     * Internal Functions: Nuisance Gas Logic *
     ******************************************/

    /**
     * Computes the nuisance gas limit from the gas limit.
     * @dev This function is currently using a naive implementation whereby the nuisance gas limit
     *      is set to exactly equal the lesser of the gas limit or remaining gas. It's likely that
     *      this implementation is perfectly fine, but we may change this formula later.
     * @param _gasLimit Gas limit to compute from.
     * @return _nuisanceGasLimit Computed nuisance gas limit.
     */
    function _getNuisanceGasLimit(
        uint256 _gasLimit
    )
        internal
        view
        returns (
            uint256 _nuisanceGasLimit
        )
    {
        return _gasLimit < gasleft() ? _gasLimit : gasleft();
    }

    /**
     * Uses a certain amount of nuisance gas.
     * @param _amount Amount of nuisance gas to use.
     */
    function _useNuisanceGas(
        uint256 _amount
    )
        internal
    {
        // Essentially the same as a standard OUT_OF_GAS, except we also retain a record of the gas
        // refund to be given at the end of the transaction.
        if (messageRecord.nuisanceGasLeft < _amount) {
            _revertWithFlag(RevertFlag.EXCEEDS_NUISANCE_GAS);
        }

        messageRecord.nuisanceGasLeft -= _amount;
    }


    /************************************
     * Internal Functions: Gas Metering *
     ************************************/
    
    /**
     * Checks whether a transaction needs to start a new epoch and does so if necessary.
     * @param _timestamp Transaction timestamp.
     */
    function _checkNeedsNewEpoch(
        uint256 _timestamp
    )
        internal
    {
        if (
            _timestamp >= (
                _getGasMetadata(GasMetadataKey.CURRENT_EPOCH_START_TIMESTAMP)
                + gasMeterConfig.secondsPerEpoch
            )
        ) {
            _putGasMetadata(
                GasMetadataKey.CURRENT_EPOCH_START_TIMESTAMP,
                _timestamp
            );

            _putGasMetadata(
                GasMetadataKey.PREV_EPOCH_SEQUENCER_QUEUE_GAS,
                _getGasMetadata(
                    GasMetadataKey.CUMULATIVE_SEQUENCER_QUEUE_GAS
                )
            );

            _putGasMetadata(
                GasMetadataKey.PREV_EPOCH_L1TOL2_QUEUE_GAS,
                _getGasMetadata(
                    GasMetadataKey.CUMULATIVE_L1TOL2_QUEUE_GAS
                )
            );
        }
    }

    /**
     * Validates the gas limit for a given transaction.
     * @param _gasLimit Gas limit provided by the transaction.
     * @param _queueOrigin Queue from which the transaction orginated.
     * @return _valid Whether or not the gas limit is valid.
     */
    function _isValidGasLimit(
        uint256 _gasLimit,
        Lib_OVMCodec.QueueOrigin _queueOrigin
    )
        internal
        returns (
            bool _valid
        )
    {
        // Always have to be below the maximum gas limit.
        if (_gasLimit > gasMeterConfig.maxTransactionGasLimit) {
            return false;
        }

        // Always have to be above the minumum gas limit.
        if (_gasLimit < gasMeterConfig.minTransactionGasLimit) {
            return false;
        }

        GasMetadataKey cumulativeGasKey;
        GasMetadataKey prevEpochGasKey;
        if (_queueOrigin == Lib_OVMCodec.QueueOrigin.SEQUENCER_QUEUE) {
            cumulativeGasKey = GasMetadataKey.CUMULATIVE_SEQUENCER_QUEUE_GAS;
            prevEpochGasKey = GasMetadataKey.PREV_EPOCH_SEQUENCER_QUEUE_GAS;
        } else {
            cumulativeGasKey = GasMetadataKey.CUMULATIVE_L1TOL2_QUEUE_GAS;
            prevEpochGasKey = GasMetadataKey.PREV_EPOCH_L1TOL2_QUEUE_GAS;
        }

        return (
            (
                _getGasMetadata(cumulativeGasKey)
                - _getGasMetadata(prevEpochGasKey)
                + _gasLimit
            ) > gasMeterConfig.maxGasPerQueuePerEpoch
        );
    }

    /**
     * Updates the cumulative gas after a transaction.
     * @param _gasUsed Gas used by the transaction.
     * @param _queueOrigin Queue from which the transaction orginated.
     */
    function _updateCumulativeGas(
        uint256 _gasUsed,
        Lib_OVMCodec.QueueOrigin _queueOrigin
    )
        internal
    {
        GasMetadataKey cumulativeGasKey;
        if (_queueOrigin == Lib_OVMCodec.QueueOrigin.SEQUENCER_QUEUE) {
            cumulativeGasKey = GasMetadataKey.CUMULATIVE_SEQUENCER_QUEUE_GAS;
        } else {
            cumulativeGasKey = GasMetadataKey.CUMULATIVE_L1TOL2_QUEUE_GAS;
        }

        _putGasMetadata(
            cumulativeGasKey,
            (
                _getGasMetadata(cumulativeGasKey)
                + gasMeterConfig.minTransactionGasLimit
                + _gasUsed
                - transactionRecord.ovmGasRefund
            )
        );
    }

    /**
     * Retrieves the value of a gas metadata key.
     * @param _key Gas metadata key to retrieve.
     * @return _value Value stored at the given key.
     */
    function _getGasMetadata(
        GasMetadataKey _key
    )
        internal
        returns (
            uint256 _value
        )
    {
        return uint256(_getContractStorage(
            GAS_METADATA_ADDRESS,
            bytes32(uint256(_key))
        ));
    }

    /**
     * Sets the value of a gas metadata key.
     * @param _key Gas metadata key to set.
     * @param _value Value to store at the given key.
     */
    function _putGasMetadata(
        GasMetadataKey _key,
        uint256 _value
    )
        internal
    {
        _putContractStorage(
            GAS_METADATA_ADDRESS,
            bytes32(uint256(_key)),
            bytes32(uint256(_value))
        );
    }


    /*****************************************
     * Internal Functions: Execution Context *
     *****************************************/

    /**
     * Swaps over to a new message context.
     * @param _prevMessageContext Context we're switching from.
     * @param _nextMessageContext Context we're switching to.
     */
    function _switchMessageContext(
        MessageContext memory _prevMessageContext,
        MessageContext memory _nextMessageContext
    )
        internal
    {
        // Avoid unnecessary the SSTORE.
        if (_prevMessageContext.ovmCALLER != _nextMessageContext.ovmCALLER) {
            messageContext.ovmCALLER = _nextMessageContext.ovmCALLER;
        }

        // Avoid unnecessary the SSTORE.
        if (_prevMessageContext.ovmADDRESS != _nextMessageContext.ovmADDRESS) {
            messageContext.ovmADDRESS = _nextMessageContext.ovmADDRESS;
        }

        // Avoid unnecessary the SSTORE.
        if (_prevMessageContext.isStatic != _nextMessageContext.isStatic) {
            messageContext.isStatic = _nextMessageContext.isStatic;
        }

        // Avoid unnecessary the SSTORE.
        if (_prevMessageContext.isCreation != _nextMessageContext.isCreation) {
            messageContext.isCreation = _nextMessageContext.isCreation;
        }
    }

    /**
     * Initializes the execution context.
     * @param _transaction OVM transaction being executed.
     */
    function _initContext(
        Lib_OVMCodec.Transaction memory _transaction
    )
        internal
    {
        transactionContext.ovmTIMESTAMP = _transaction.timestamp;
        transactionContext.ovmNUMBER = _transaction.number;
        transactionContext.ovmTXGASLIMIT = _transaction.gasLimit;
        transactionContext.ovmL1QUEUEORIGIN = _transaction.l1QueueOrigin;
        transactionContext.ovmL1TXORIGIN = _transaction.l1Txorigin;
        transactionContext.ovmGASLIMIT = gasMeterConfig.maxGasPerQueuePerEpoch;
    }

    /**
     * Resets the transaction and message context.
     */
    function _resetContext()
        internal
    {
        transactionContext.ovmL1TXORIGIN = address(0);
        transactionContext.ovmTIMESTAMP = 0;
        transactionContext.ovmNUMBER = 0;
        transactionContext.ovmGASLIMIT = 0;
        transactionContext.ovmTXGASLIMIT = 0;
        transactionContext.ovmL1QUEUEORIGIN = Lib_OVMCodec.QueueOrigin.SEQUENCER_QUEUE;

        transactionRecord.ovmGasRefund = 0;

        messageContext.ovmCALLER = address(0);
        messageContext.ovmADDRESS = address(0);
        messageContext.isStatic = false;

        messageRecord.nuisanceGasLeft = 0;
        messageRecord.revertFlag = RevertFlag.DID_NOT_REVERT;
    }
}<|MERGE_RESOLUTION|>--- conflicted
+++ resolved
@@ -729,11 +729,7 @@
     )
         override
         public
-<<<<<<< HEAD
-    {
-=======
     {   
->>>>>>> 0a2e1cb2
         // Since this function is public, anyone can attempt to directly call it. We need to make
         // sure that the OVM_ExecutionManager itself is the only party that can actually try to
         // call this function.
